--- conflicted
+++ resolved
@@ -150,15 +150,8 @@
 							if (program.isSourceFileDefaultLibrary(decl.getSourceFile())) {
 								modifierSet |= 1 << TokenModifier.defaultLibrary;
 							}
-<<<<<<< HEAD
-						} else if (symbol.declarations.length > 0) {
-							if (program.isSourceFileDefaultLibrary(symbol.declarations[0].getSourceFile())) {
-								modifierSet |= 1 << TokenModifier.defaultLibrary;
-							}
-=======
 						} else if (symbol.declarations && symbol.declarations.some(d => program.isSourceFileDefaultLibrary(d.getSourceFile()))) {
 							modifierSet |= 1 << TokenModifier.defaultLibrary;
->>>>>>> 9130f377
 						}
 
 						collector(node, typeIdx, modifierSet);
@@ -189,13 +182,8 @@
 			return TokenType.typeParameter;
 		}
 		let decl = symbol.valueDeclaration || symbol.declarations && symbol.declarations[0];
-<<<<<<< HEAD
-		if (decl && decl.kind === ts.SyntaxKind.BindingElement) {
-			decl = findBindingElementParentDeclaration(<ts.BindingElement>decl);
-=======
 		if (decl && ts.isBindingElement(decl)) {
 			decl = getDeclarationForBindingElement(<ts.BindingElement>decl);
->>>>>>> 9130f377
 		}
 		return decl && tokenFromDeclarationMapping[decl.kind];
 	}
@@ -219,27 +207,11 @@
 		return typeIdx;
 	}
 
-	function findBindingElementParentDeclaration(element: ts.BindingElement): ts.VariableDeclaration | ts.ParameterDeclaration {
-		while (true) {
-			if (element.parent.parent.kind === ts.SyntaxKind.BindingElement) {
-				element = element.parent.parent;
-			} else {
-				return element.parent.parent;
-			}
-		}
-	}
-
 	function isLocalDeclaration(decl: ts.Declaration, sourceFile: ts.SourceFile): boolean {
 		if (ts.isBindingElement(decl)) {
-<<<<<<< HEAD
-			decl = findBindingElementParentDeclaration(decl);
-		}
-		if (ts.isVariableDeclaration(decl) || ts.isBindingElement(decl)) {
-=======
 			decl = getDeclarationForBindingElement(decl);
 		}
 		if (ts.isVariableDeclaration(decl)) {
->>>>>>> 9130f377
 			return (!ts.isSourceFile(decl.parent.parent.parent) || ts.isCatchClause(decl.parent)) && decl.getSourceFile() === sourceFile;
 		} else if (ts.isFunctionDeclaration(decl)) {
 			return !ts.isSourceFile(decl.parent) && decl.getSourceFile() === sourceFile;
